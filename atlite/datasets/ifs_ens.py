# SPDX-FileCopyrightText: Contributors to atlite-meets-earthkit-data <https://github.com/jialinyi94/atlite-meets-earthkit-data>
#
# SPDX-License-Identifier: MIT
"""
Module for downloading and curating data from ECMWF's ensemble forecast
(via ECMWF's open-data API).

"""

import logging
import os
from pathlib import Path
from tempfile import mkstemp
import warnings
import numpy as np
import pandas as pd
import xarray as xr
from dask import compute, delayed
from dask.array import arctan2, sqrt
from dask.utils import SerializableLock
from ecmwf.opendata import Client
import cdsapi
from numpy import atleast_1d

import atlite.datasets.era5 as era5
from atlite.pv.solar_position import SolarPosition

# Null context for running a with statements wihout any context
try:
    from contextlib import nullcontext
except ImportError:
    # for Python verions < 3.7:
    import contextlib

    @contextlib.contextmanager
    def nullcontext():
        yield


logger = logging.getLogger(__name__)

# Ensemble forecast features
features = {
    "height": ["height"],
    "wind": ["wnd100m", "wnd_shear_exp", "wnd_azimuth"],
    "influx": [
        "influx_toa",
        "influx_direct",
        "influx_diffuse",
        "albedo",
        "solar_altitude",
        "solar_azimuth",
    ],
    "temperature": ["temperature", "soil temperature", "dewpoint temperature"],
    "runoff": ["runoff"],
}

static_features = era5.static_features

crs = era5.crs

ecmwf_ifs_ens_lon = np.round(np.arange(-180.0, 180, 0.25), 5)
ecmwf_ifs_ens_lat = np.round(np.arange(-90.0, 90.01, 0.25), 5)


def get_ecmwf_ifs_steps_hours(cycle: int):
    first = list(range(0, 144 + 1, 3))
    if cycle in [0, 12]:
        second = list(range(150, 360 + 1, 6))
        return first + second
    elif cycle in [6, 18]:
        return first
    
def get_cams_steps_hours(cycle: int):
    return list(range(0, 121, 1))


def _rename_and_clean_coords(ds, add_lon_lat=True):
    """
    Rename 'longitude' and 'latitude' columns to 'x' and 'y' and fix roundings.

    Optionally (add_lon_lat, default:True) preserves latitude and
    longitude columns as 'lat' and 'lon'.
    """
    ds = ds.rename({"longitude": "x", "latitude": "y", "valid_time": "time"})
    # round coords since cds coords are float32 which would lead to mismatches
    if (ds.x.min() >= 0) and (ds.x.max() > 180):
        ds = ds.assign_coords(x=(((ds.x + 180) % 360) - 180))

        ds = ds.interp(x=ecmwf_ifs_ens_lon, y=ecmwf_ifs_ens_lat, method="linear")
    ds = ds.assign_coords(
        x=ecmwf_ifs_ens_lon, y=ecmwf_ifs_ens_lat
    )
    ds = era5.maybe_swap_spatial_dims(ds)
    if add_lon_lat:
        ds = ds.assign_coords(lon=ds.coords["x"], lat=ds.coords["y"])
    return ds


def get_data_wind(retrieval_params):
    """
    Get wind data for given retrieval parameters.
    """
    ds = retrieve_data(
        param=[
            "10u",
            "10v",
            "100u",
            "100v",
        ],
        levtype="sfc",
        **retrieval_params,
    )
    ds = _rename_and_clean_coords(ds)

    for h in [10, 100]:
        ds[f"wnd{h}m"] = sqrt(ds[f"u{h}"] ** 2 + ds[f"v{h}"] ** 2).assign_attrs(
            units=ds[f"u{h}"].attrs["units"], long_name=f"{h} metre wind speed"
        )
    ds["wnd_shear_exp"] = (
        np.log(ds["wnd10m"] / ds["wnd100m"]) / np.log(10 / 100)
    ).assign_attrs(units="", long_name="wind shear exponent")

    # span the whole circle: 0 is north, π/2 is east, -π is south, 3π/2 is west
    azimuth = arctan2(ds["u100"], ds["v100"])
    ds["wnd_azimuth"] = azimuth.where(azimuth >= 0, azimuth + 2 * np.pi)

    ds = ds.drop_vars(["u100", "v100", "u10", "v10", "wnd10m"])
    return ds


def sanitize_wind(ds):
    """
    Sanitize retrieved wind data. (No roughness from ECMWF Open-data API)
    """
    return ds


def get_data_influx(retrieval_params):
    """
    Get influx data for given retrieval parameters.
    """
    init_time = retrieval_params.pop("date")
    cycle = retrieval_params.pop("time")
    step = retrieval_params.pop("step")
    assert step <= 120, "CAMS data only available up to 120h lead time!"
    retrieval_params.update(
        dict(
            date=f'{init_time}/{init_time}',
            time=[f"{cycle:02d}:00"],
            leadtime_hour=[str(step)],
        )
    )
    ds = retrieve_cams_data(
        product="cams-global-atmospheric-composition-forecasts",
        variable=[
            "surface_net_solar_radiation",
            "surface_solar_radiation_downwards",
            "toa_incident_solar_radiation",
            "total_sky_direct_solar_radiation_at_surface",
        ],
        **retrieval_params,
    )

    ds_cams = retrieve_cams_data(
        product="cams-global-atmospheric-composition-forecasts",
        variable=[
            "clear_sky_direct_solar_radiation_at_surface",
            "toa_incident_solar_radiation"
        ],
        **retrieval_params,
    )
    ds_cams = era5._rename_and_clean_coords(ds_cams)
    ds_cams = ds_cams.rename({"fdir": "influx_direct", "tisr": "influx_toa"})

    ds = _rename_and_clean_coords(ds)

    ds = ds.rename({"fdir": "influx_direct", "tisr": "influx_toa"})
    ds["albedo"] = (
        ((ds["ssrd"] - ds["ssr"]) / ds["ssrd"].where(ds["ssrd"] != 0))
        .fillna(0.0)
        .assign_attrs(units="(0 - 1)", long_name="Albedo")
    )
<<<<<<< HEAD
    ds["influx_diffuse"] = (ds["ssrd"] - ds_cams["influx_direct"]).assign_attrs(
        units="J m**-2", long_name="Surface diffuse solar radiation downwards"
    )
    ds = ds.drop_vars(["ssrd", "ssr"])
=======
    ds["influx_diffuse"] = (ds["ssrd"] - ds["influx_direct"]).assign_attrs(
        units="J m**-2", long_name="Surface diffuse solar radiation downwards"
    )
    ds = ds.drop_vars(["ssrd", "ssr"])

>>>>>>> 5fb9edf7
    # Convert from energy to power J m**-2 -> W m**-2 and clip negative fluxes
    for a in ("influx_direct", "influx_diffuse", "influx_toa"):
        ds[a] = ds[a] / (60.0 * 60.0)
        ds[a].attrs["units"] = "W m**-2"

    # ERA5 variables are mean values for previous hour, i.e. 13:01 to 14:00 are labelled as "14:00"
    # account by calculating the SolarPosition for the center of the interval for aggregation happens
    # see https://github.com/PyPSA/atlite/issues/158
    # Do not show DeprecationWarning from new SolarPosition calculation (#199)
    with warnings.catch_warnings():
        warnings.simplefilter("ignore", DeprecationWarning)
        time_shift = pd.to_timedelta("-30 minutes")
        sp = SolarPosition(ds, time_shift=time_shift)
    sp = sp.rename({v: f"solar_{v}" for v in sp.data_vars})

<<<<<<< HEAD
    ds = xr.merge([ds, sp])
=======
    ds = xr.merge([ds, sp], compat="override")

>>>>>>> 5fb9edf7
    return ds


def retrieve_cams_data(
    product: str,
    chunks: dict[str, int] | None = None,
    tmpdir: str | Path | None = None,
    lock: SerializableLock | None = None,
    **updates
) -> xr.Dataset:
    request = {
        "type": ['forecast'],
        "data_format": "grib",
    }
    # request.update(updates)
    request["variable"] = updates["variable"]
    request["time"] = updates["time"]
    request["leadtime_hour"] = updates["leadtime_hour"]

    logger.debug(f"Retrieving {product} data with request: {request}")

    client = cdsapi.Client(
        info_callback=logger.debug, debug=logging.DEBUG >= logging.root.level
    )
    result = client.retrieve(product, request)

    if lock is None:
        lock = nullcontext()

    suffix = f".{request['data_format']}"
    with lock:
        fd, target = mkstemp(suffix=suffix, dir=tmpdir)
        os.close(fd)
        
        # Inform user about data being downloaded as "* variable (year-month)"
        timestr = f"{request['date']} at {request['time']}"
        variables = atleast_1d(request["variable"])
        varstr = "\n\t".join([f"{v} ({timestr})" for v in variables])
        logger.info(f"ADS: Downloading variables\n\t{varstr}\n")
        result.download(target)

    # Convert from grib to netcdf locally, same conversion as in CDS backend
    if request["data_format"] == "grib":
        ds = era5.open_with_grib_conventions(target, chunks=chunks, tmpdir=tmpdir)
    else:
        ds = xr.open_dataset(target, chunks=era5.sanitize_chunks(chunks))
        if tmpdir is None:
            era5.add_finalizer(target)

    return ds

def retrieve_data(
    model: str,
    chunks: dict[str, int] | None = None,
    tmpdir: str | Path | None = None,
    lock: SerializableLock | None = None,
    **updates,
) -> xr.Dataset:
    """
    Retrieve data from ECMWF's open-data API.

    This function retrieves data from ECMWF's open-data API using the
    `earthkit.data` package. The retrieved data is then reformatted to match
    the expected format for atlite.

    Parameters
    ----------
    model : str
        Model string for `ecmwf.opendata.Client`. See
        https://github.com/ecmwf/ecmwf-opendata#options for details.
    chunks : dict[str, int] | None
        Optional dictionary specifying the chunking of the data.
    tmpdir : str | Path | None
        Optional temporary directory for storing intermediate files.
    lock : SerializableLock | None
        Optional lock for synchronizing access to shared resources.
    **updates
        Additional keyword arguments to pass to `earthkit.data.from_source`.

    Returns
    -------
    xr.Dataset
        The retrieved and reformatted dataset.
    """
    request = dict(
        stream="enfo",
        type="pf",
    )
    request.update(updates)

    assert {"date", "time", "param", "levtype", "step"}.issubset(request), (
        "Need to specify 'date', 'time', 'param', 'levtype', and 'step' in the request"
    )

    logger.debug(f"Retrieving {model} data with request: {request}")

    client = Client(
        source="ecmwf",
        model="ifs",
        resol="0p25",
        preserve_request_order=False,
        infer_stream_keyword=True,
    )

    if lock is None:
        lock = nullcontext()

    with lock:
        fd, target = mkstemp(suffix=".grib2", dir=tmpdir)
        os.close(fd)

        # Inform user about data being downloaded as "* variable (year-month)"
        timestr = f"ForecastAt: {request['date']}T{request['time']}z, Step: {request['step']}h"
        variables = atleast_1d(request["param"])
        varstr = "\n\t".join([f"{v} ({timestr})" for v in variables])
        logger.info(f"ECMWF Open-data: Downloading variables\n\t{varstr}\n")
        client.retrieve(model=model, **request, target=target)

    ds = era5.open_with_grib_conventions(
        target,
        chunks=chunks,
        tmpdir=tmpdir,
    )
    return ds


def retrieve_cams_data(
    product: str,
    chunks: dict[str, int] | None = None,
    tmpdir: str | Path | None = None,
    lock: SerializableLock | None = None,
    **updates,
) -> xr.Dataset:
    """
    Download data like CAMS from the Atmosphere Data Store (ADS).

    If you want to track the state of your request go to
    https://ads.atmosphere.copernicus.eu/requests?tab=all

    Parameters
    ----------
    product : str
        Product name, e.g. 'cams-global-atmospheric-composition-forecasts'.
    chunks : dict, optional
        Chunking for xarray dataset, e.g. {'time': 1, 'x': 100, 'y': 100}.
        Default is None.
    tmpdir : str, optional
        Directory where the downloaded data is temporarily stored.
        Default is None, which uses the system's temporary directory.
    lock : dask.utils.SerializableLock, optional
        Lock for thread-safe file writing. Default is None.
    updates : dict
        Additional parameters for the request.
        Must include 'year', 'month', and 'variable'.
        Can include e.g. 'data_format'.

    Returns
    -------
    xarray.Dataset
        Dataset with the retrieved variables.

    Examples
    --------
    >>> ds = retrieve_data(
    ...     product='cams-global-atmospheric-composition-forecasts',
    ...     chunks={'time': 1, 'x': 100, 'y': 100},
    ...     tmpdir='/tmp',
    ...     lock=None,
    ...     date='2025-10-01/2025-10-01',
    ...     time=['00:00'],
    ...     leadtime_hour=["0", "3", "6", "9", "12"],
    ...     variable=['10m_u_component_of_wind', '10m_v_component_of_wind'],
    ...     data_format='grib'
    ... )
    """
    request = {"type": ["forecast"], "data_format": "grib"}
    request.update(
        {
            k: v
            for k, v in updates.items() if k not in [
                'model',
            ]
        }
    )

    assert {"date", "time", "leadtime_hour"}.issubset(request), (
        "Need to specify at least 'date', 'time' and 'leadtime_hour' in request"
    )

    logger.info(f"Requesting {product} with API request: {request}")

    client = cdsapi.Client(
        url="https://ads.atmosphere.copernicus.eu/api",
        info_callback=logger.debug, debug=logging.DEBUG >= logging.root.level
    )
    result = client.retrieve(product, request)

    if lock is None:
        lock = nullcontext()

    suffix = f".{request['data_format']}"  # .netcdf or .grib
    with lock:
        fd, target = mkstemp(suffix=suffix, dir=tmpdir)
        os.close(fd)

        # Inform user about data being downloaded as "* variable (year-month)"
        timestr = f"ForecastAt: {request['date']}T{request['time']}z, Step: {request['leadtime_hour']}h"
        variables = atleast_1d(request["variable"])
        varstr = "\n\t".join([f"{v} ({timestr})" for v in variables])
        logger.info(f"ADS: Downloading variables\n\t{varstr}\n")
        result.download(target)

    ds = era5.open_with_grib_conventions(
        target,
        chunks=chunks,
        tmpdir=tmpdir,
    )
    return ds

sanitize_influx = era5.sanitize_influx

def get_data_temperature(retrieval_params):
    """
    Get wind temperature for given retrieval parameters.
    """
    ds = retrieve_data(
        param=[
            "2t",
            "2d",
        ],
        levtype="sfc",
        **retrieval_params,
    )

    ds_ = retrieve_data(
        param="sot",  # soil temperature
        levtype="sol",
        **retrieval_params,
    )
    ds["stl4"] = ds_["sot"].sel(soilLayer=4.0, drop=True)

    ds = _rename_and_clean_coords(ds)
    ds = ds.rename(
        {
            "t2m": "temperature",
            "stl4": "soil temperature",
            "d2m": "dewpoint temperature",
        }
    )
    return ds


def get_data_runoff(retrieval_params):
    """
    Get runoff data for given retrieval parameters.
    """
    ds = retrieve_data(param="ro", levtype="sfc", **retrieval_params)

    ds = _rename_and_clean_coords(ds)
    ds = ds.rename({"ro": "runoff"})

    return ds


def sanitize_runoff(ds):
    """
    Sanitize retrieved runoff data.
    """
    ds["runoff"] = ds["runoff"].clip(min=0.0)
    return ds


def get_data_height(retrieval_params):
    """
    Get height data for given retrieval parameters.
    """
    retrieval_params["stream"] = "oper"
    retrieval_params["type"] = "fc"
    retrieval_params["step"] = 0  # height is only available at step 0
    ds = retrieve_data(param="z", levtype="sfc", **retrieval_params)

    ds = _rename_and_clean_coords(ds)
    ds = era5._add_height(ds)

    return ds


def get_data(
    cutout,
    feature: str,
    tmpdir: str | Path | None,
    lock=None,
    concurrent_requests=False,
    **creation_parameters,
):
    """
    Retrieve data from ECMWF's IFS ensemble dataset.

    This front-end function downloads data for a specific feature and formats
    it to match the given Cutout.

    Parameters
    ----------
    cutout : atlite.Cutout
    feature : str
        Name of the feature data to retrieve. Must be in
        `atlite.datasets.ifs_ens.features`
    tmpdir : str/Path
        Directory where the temporary netcdf files are stored.
    concurrent_requests : bool, optional
        If True, the monthly data requests are posted concurrently.
        Only has an effect if `monthly_requests` is True.
    **creation_parameters :
        Additional keyword arguments. The only effective argument is 'sanitize'
        (default True) which sets sanitization of the data on or off.

    Returns
    -------
    xarray.Dataset
        Dataset of dask arrays of the retrieved variables.

    """
    init_date = creation_parameters["init_time"]
    cycle = creation_parameters.get("cycle", 0)
    init_time = pd.Timestamp(init_date) + pd.Timedelta(hours=cycle)
    maybe_valid_times = pd.to_datetime(cutout.coords["time"].values)
    maybe_steps = ((maybe_valid_times - init_time).total_seconds() / 3600).astype(int)
    
    if feature == "influx":
        step_chunks = maybe_steps[np.isin(maybe_steps, get_cams_steps_hours(cycle))]
    else:
        step_chunks = maybe_steps[np.isin(maybe_steps, get_ecmwf_ifs_steps_hours(cycle))]

    if feature == "influx":
        assert cycle in (0, 12), (
            "CAMS data only provides forecast cycle for 00, 12 UTC"
        )
    else:
        assert cycle in (0, 6, 12, 18), (
            "ECMWF Open-data &  only provides forecast cycle for 00, 06, 12, 18 UTC"
        )

    sanitize = creation_parameters.get("sanitize", True)

    retrieval_params = {
        "model": creation_parameters.get("model", "ifs"),
        "chunks": cutout.chunks,
        "tmpdir": tmpdir,
        "lock": lock,
        "date": init_date,
        "time": cycle,
    }

    func = globals().get(f"get_data_{feature}")
    sanitize_func = globals().get(f"sanitize_{feature}")

    logger.info(f"Requesting data for feature {feature}...")

    def retrieve_once(step):
        ds = func({**retrieval_params, "step": step})
        if sanitize and sanitize_func is not None:
            ds = sanitize_func(ds)
        return ds

    coords = cutout.coords

    if feature in static_features:
        ds = retrieve_once(step_chunks[0])
        return (
            ds.squeeze()
            .sel(
                x=slice(coords["x"].min().item(), coords["x"].max().item()),
                y=slice(coords["y"].min().item(), coords["y"].max().item()),
            )
        )

    if concurrent_requests:
        delayed_datasets = [delayed(retrieve_once)(chunk) for chunk in step_chunks]
        datasets = compute(*delayed_datasets)
    else:
        datasets = map(retrieve_once, step_chunks)

    ds = xr.concat(datasets, dim="time")

    ds = ds.sel(
        x=slice(coords["x"].min().item(), coords["x"].max().item()),
        y=slice(coords["y"].min().item(), coords["y"].max().item()),
    )
    return ds


if __name__ == "__main__":
    ds = get_data_influx(
        retrieval_params=dict(
            date='2025-10-01',
            time=0,
            step=3,
        )
    )
    print(ds)<|MERGE_RESOLUTION|>--- conflicted
+++ resolved
@@ -181,18 +181,11 @@
         .fillna(0.0)
         .assign_attrs(units="(0 - 1)", long_name="Albedo")
     )
-<<<<<<< HEAD
-    ds["influx_diffuse"] = (ds["ssrd"] - ds_cams["influx_direct"]).assign_attrs(
-        units="J m**-2", long_name="Surface diffuse solar radiation downwards"
-    )
-    ds = ds.drop_vars(["ssrd", "ssr"])
-=======
     ds["influx_diffuse"] = (ds["ssrd"] - ds["influx_direct"]).assign_attrs(
         units="J m**-2", long_name="Surface diffuse solar radiation downwards"
     )
     ds = ds.drop_vars(["ssrd", "ssr"])
 
->>>>>>> 5fb9edf7
     # Convert from energy to power J m**-2 -> W m**-2 and clip negative fluxes
     for a in ("influx_direct", "influx_diffuse", "influx_toa"):
         ds[a] = ds[a] / (60.0 * 60.0)
@@ -208,12 +201,8 @@
         sp = SolarPosition(ds, time_shift=time_shift)
     sp = sp.rename({v: f"solar_{v}" for v in sp.data_vars})
 
-<<<<<<< HEAD
-    ds = xr.merge([ds, sp])
-=======
     ds = xr.merge([ds, sp], compat="override")
 
->>>>>>> 5fb9edf7
     return ds
 
 
